--- conflicted
+++ resolved
@@ -1,10 +1,6 @@
-<<<<<<< HEAD
 licenses(["notice"])  # Apache 2.0
 
-#Description:
-=======
 # Description:
->>>>>>> 9e1c5b1d
 #  Integration tests for the gRPP server and custom connections
 #  like qemu_pipes and usb
 
